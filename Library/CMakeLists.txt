add_subdirectory(Dependencies/arcana.cpp EXCLUDE_FROM_ALL)
set_property(TARGET arcana PROPERTY FOLDER Dependencies/arcana)

set(NAPI_JAVASCRIPT_ENGINE "Chakra" CACHE STRING "JavaScript engine for N-API.")
set(CMAKE_CXX_STANDARD 17)
set(CMAKE_CXX_STANDARD_REQUIRED ON)
add_subdirectory(Dependencies/napi EXCLUDE_FROM_ALL)
set_property(TARGET napi PROPERTY FOLDER Dependencies/napi)
set(BABYLON_NATIVE_DEPENDENCIES ${NAPI_DEPENDENCIES} PARENT_SCOPE)

add_subdirectory(Dependencies/glslang EXCLUDE_FROM_ALL)
set_property(TARGET glslang PROPERTY FOLDER Dependencies/glslang)
set_property(TARGET OGLCompiler PROPERTY FOLDER Dependencies/glslang)
set_property(TARGET OSDependent PROPERTY FOLDER Dependencies/glslang)
set_property(TARGET SPIRV PROPERTY FOLDER Dependencies/glslang)
set_property(TARGET SPVRemapper PROPERTY FOLDER Dependencies/glslang)
set_property(TARGET HLSL PROPERTY FOLDER Dependencies/glslang)

add_subdirectory(Dependencies/SPIRV-Cross EXCLUDE_FROM_ALL)
set_property(TARGET spirv-cross-core PROPERTY FOLDER Dependencies/SPIRV-Cross)
set_property(TARGET spirv-cross-glsl PROPERTY FOLDER Dependencies/SPIRV-Cross)
set_property(TARGET spirv-cross-hlsl PROPERTY FOLDER Dependencies/SPIRV-Cross)

add_compile_definitions(BGFX_CONFIG_DEBUG_UNIFORM=0)
add_compile_definitions(BGFX_CONFIG_MULTITHREADED=0)
add_compile_definitions(BGFX_CONFIG_MAX_VERTEX_STREAMS=32)
add_compile_definitions(BGFX_CONFIG_MAX_COMMAND_BUFFER_SIZE=12582912)
<<<<<<< HEAD
if(APPLE)
    # no Vulkan on Apple
=======
if(BABYLON_NATIVE_PLATFORM STREQUAL "Apple")
    # no Vulkan on Apple but Metal
>>>>>>> 37a3c6b2
    add_compile_definitions(BGFX_CONFIG_RENDERER_VULKAN=0)
    add_compile_definitions(BGFX_CONFIG_RENDERER_METAL=1)
endif()
set(BGFX_BUILD_EXAMPLES OFF CACHE BOOL "Build the BGFX examples.")
set(BGFX_BUILD_TOOLS OFF CACHE BOOL "Build the BGFX tools.")
add_subdirectory(Dependencies/bgfx.cmake EXCLUDE_FROM_ALL)
set_property(TARGET astc PROPERTY FOLDER Dependencies/bgfx/3rdparty)
set_property(TARGET astc-codec PROPERTY FOLDER Dependencies/bgfx/3rdparty)
set_property(TARGET edtaa3 PROPERTY FOLDER Dependencies/bgfx/3rdparty)
set_property(TARGET etc1 PROPERTY FOLDER Dependencies/bgfx/3rdparty)
set_property(TARGET etc2 PROPERTY FOLDER Dependencies/bgfx/3rdparty)
set_property(TARGET iqa PROPERTY FOLDER Dependencies/bgfx/3rdparty)
set_property(TARGET nvtt PROPERTY FOLDER Dependencies/bgfx/3rdparty)
set_property(TARGET pvrtc PROPERTY FOLDER Dependencies/bgfx/3rdparty)
set_property(TARGET squish PROPERTY FOLDER Dependencies/bgfx/3rdparty)
set_property(TARGET bgfx PROPERTY FOLDER Dependencies/bgfx)
set_property(TARGET bimg PROPERTY FOLDER Dependencies/bgfx)
set_property(TARGET bx PROPERTY FOLDER Dependencies/bgfx)

if(APPLE)
    set(CURL_CA_BUNDLE "none" CACHE FILEPATH "Path to SSL CA Certificate Bundle")
    set(CURL_CA_PATH "none" CACHE PATH "Path to SSL CA Certificate Directory")
    set(CMAKE_USE_SECTRANSP ON CACHE BOOL "enable Apple OS native SSL/TLS")
else()
    set(CMAKE_USE_WINSSL ON CACHE BOOL "Set cURL to use WinSSL by default.")
endif()
add_subdirectory(Dependencies/curl EXCLUDE_FROM_ALL)
set_property(TARGET libcurl PROPERTY FOLDER Dependencies/curl)

# TODO: Certain parts of cURL's functionality are gated behind WINAPI checks
# that cause the functionality to become unavailable in UWP. Find a better way 
# to ensure that functionality is enabled, then remove the following workaround.
if(WINDOWS_STORE)
    target_compile_definitions(libcurl PRIVATE "WINAPI_PARTITION_DESKTOP=1")
endif()

# Currently OpenXR is only supported on Win32. More platforms will be added as 
# they become viable/available.
if(BABYLON_NATIVE_PLATFORM STREQUAL "Win32")
    add_subdirectory(Dependencies/xr)
    set_property(TARGET xr PROPERTY FOLDER Dependencies/xr)
    set_property(TARGET openxr_loader PROPERTY FOLDER Dependencies/xr/OpenXR)
    set_property(TARGET generate_openxr_header PROPERTY FOLDER Dependencies/xr/OpenXR/Generated)
    set_property(TARGET xr_global_generated_files PROPERTY FOLDER Dependencies/xr/OpenXR/Generated)
endif()

set(SOURCES
    "Include/Babylon/Runtime.h"
    "Include/Babylon/Runtime${BABYLON_NATIVE_PLATFORM}.h"
    "Source/Common.h"
    "Source/Common${BABYLON_NATIVE_PLATFORM}.cpp"
    "Source/Console.cpp"
    "Source/Console.h"
    "Source/NapiBridge.h"
    "Source/NativeEngine.cpp"
    "Source/NativeEngine.h"
    "Source/NativeEngineImpl.h"
    "Source/ResourceLimits.cpp"
    "Source/ResourceLimits.h"
    "Source/Runtime.cpp"
    "Source/RuntimeImpl.cpp"
    "Source/RuntimeImpl.h"
    "Source/Runtime${BABYLON_NATIVE_PLATFORM}.cpp"
    "Source/ShaderCompiler.h"
    "Source/Window.cpp"
    "Source/Window.h"
    "Source/XMLHttpRequest.cpp"
    "Source/XMLHttpRequest.h"
    "Source/XMLHttpRequest${BABYLON_NATIVE_PLATFORM}.cpp")

# Platform-specific shader compiler
if(BABYLON_NATIVE_PLATFORM STREQUAL "Win32" OR BABYLON_NATIVE_PLATFORM STREQUAL "UWP")
    set(SOURCES ${SOURCES}
        "Source/ShaderCompilerD3D.cpp")
elseif(BABYLON_NATIVE_PLATFORM STREQUAL "Android")
    set(SOURCES ${SOURCES}
        "Source/ShaderCompilerOpenGL.cpp")
<<<<<<< HEAD
endif()

if(APPLE)
=======
elseif(BABYLON_NATIVE_PLATFORM STREQUAL "Apple")
>>>>>>> 37a3c6b2
    set(SOURCES ${SOURCES}
        "Source/ShaderCompilerMetal.cpp")
endif()

# Platform-specific XR plugin (only included when used)
if(BABYLON_NATIVE_PLATFORM STREQUAL "Win32")
    set(SOURCES ${SOURCES}
        "Source/XrPlugin.cpp"
        "Source/XrPlugin.h")
endif()

add_library(Library ${SOURCES})

set_target_properties(Library PROPERTIES
         ARCHIVE_OUTPUT_DIRECTORY "${PROJECT_BINARY_DIR}/${BABYLON_NATIVE_PLATFORM}_${ARCH}")

source_group(TREE "${CMAKE_CURRENT_SOURCE_DIR}" FILES ${SOURCES})

target_compile_definitions(Library PRIVATE V8_DEPRECATION_WARNINGS=1)
target_compile_definitions(Library PRIVATE NODE_USE_V8_PLATFORM=1)
target_compile_definitions(Library PRIVATE HAVE_INSPECTOR=0)
target_compile_definitions(Library PRIVATE V8_INSPECTOR_USE_STL=1)
target_compile_definitions(Library PRIVATE V8_INSPECTOR_USE_OLD_STL=1)
target_compile_definitions(Library PRIVATE NOMINMAX)
target_compile_definitions(Library PRIVATE _SILENCE_CXX17_CODECVT_HEADER_DEPRECATION_WARNING)

target_include_directories(Library PRIVATE "Dependencies/arcana.cpp/Source/Shared")
target_include_directories(Library PRIVATE "Dependencies/arcana.cpp/Source/Submodules/GSL/include")
target_include_directories(Library PRIVATE "Dependencies/base-n/include")
target_include_directories(Library PRIVATE "Dependencies/bgfx.cmake/bgfx/include")
target_include_directories(Library PRIVATE "Dependencies/bgfx.cmake/bimg/include")
target_include_directories(Library PRIVATE "Dependencies/bgfx.cmake/bx/include")
if(MSVC)
    target_include_directories( bx PRIVATE "Dependencies/bgfx.cmake/bx/include/compat/msvc")
elseif(MINGW)
    target_include_directories( bx PRIVATE "Dependencies/bgfx.cmake/bx/include/compat/msvc/mingw")
elseif(APPLE)
    target_include_directories( bx PRIVATE "Dependencies/bgfx.cmake/bx/include/compat/msvc/osx")
endif()
target_include_directories(Library PRIVATE "Dependencies/curl/include")
target_include_directories(Library PRIVATE "Dependencies/glslang")
target_include_directories(Library PRIVATE "Dependencies/SPIRV-Cross")

if(WINDOWS_STORE)
    target_include_directories(Library PRIVATE "Dependencies/arcana.cpp/Source/UWP")
endif()

target_link_libraries(Library
    PRIVATE bx
    PRIVATE bimg
    PRIVATE bgfx
    PRIVATE libcurl
    PRIVATE glslang
    PRIVATE SPIRV
    PRIVATE spirv-cross-hlsl)

if(BABYLON_NATIVE_PLATFORM STREQUAL "Win32")
    target_link_libraries(Library PRIVATE xr)
endif()

if(WINDOWS_STORE)
    target_link_libraries(Library PRIVATE arcana)
endif()

if(APPLE)
    target_link_libraries(Library
        PRIVATE spirv-cross-msl)
endif()

if(BABYLON_NATIVE_PLATFORM STREQUAL "Win32" OR BABYLON_NATIVE_PLATFORM STREQUAL "UWP")
    target_link_libraries(Library
        PRIVATE "crypt32.lib"
        PRIVATE "d2d1.lib"
        PRIVATE "d3d11.lib"
        PRIVATE "d3d9.lib"
        PRIVATE "d3dcompiler.lib"
        PRIVATE "dxgi.lib"
        PRIVATE "dxguid.lib"
        PRIVATE "normaliz.lib"
        PRIVATE "psapi.lib"
        PRIVATE "shlwapi.lib"
        PRIVATE "ws2_32.lib"
        PRIVATE "wldap32.lib")
endif()

if(WINDOWS_STORE)
    target_link_libraries(Library PRIVATE "kernel32.lib")
endif()

target_include_directories(Library PUBLIC "Include")
target_link_libraries(Library PUBLIC napi)
<|MERGE_RESOLUTION|>--- conflicted
+++ resolved
@@ -25,13 +25,8 @@
 add_compile_definitions(BGFX_CONFIG_MULTITHREADED=0)
 add_compile_definitions(BGFX_CONFIG_MAX_VERTEX_STREAMS=32)
 add_compile_definitions(BGFX_CONFIG_MAX_COMMAND_BUFFER_SIZE=12582912)
-<<<<<<< HEAD
 if(APPLE)
-    # no Vulkan on Apple
-=======
-if(BABYLON_NATIVE_PLATFORM STREQUAL "Apple")
     # no Vulkan on Apple but Metal
->>>>>>> 37a3c6b2
     add_compile_definitions(BGFX_CONFIG_RENDERER_VULKAN=0)
     add_compile_definitions(BGFX_CONFIG_RENDERER_METAL=1)
 endif()
@@ -109,13 +104,7 @@
 elseif(BABYLON_NATIVE_PLATFORM STREQUAL "Android")
     set(SOURCES ${SOURCES}
         "Source/ShaderCompilerOpenGL.cpp")
-<<<<<<< HEAD
-endif()
-
-if(APPLE)
-=======
-elseif(BABYLON_NATIVE_PLATFORM STREQUAL "Apple")
->>>>>>> 37a3c6b2
+elseif(APPLE)
     set(SOURCES ${SOURCES}
         "Source/ShaderCompilerMetal.cpp")
 endif()
